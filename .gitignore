.DS_Store
<<<<<<< HEAD
.idea
=======
/.idea/
>>>>>>> af700ffd
/node_modules/
/.vs/
/.vscode/
/target/
/logs/
/dist/<|MERGE_RESOLUTION|>--- conflicted
+++ resolved
@@ -1,12 +1,8 @@
-.DS_Store
-<<<<<<< HEAD
-.idea
-=======
-/.idea/
->>>>>>> af700ffd
-/node_modules/
-/.vs/
-/.vscode/
-/target/
-/logs/
+.DS_Store
+/.idea/
+/node_modules/
+/.vs/
+/.vscode/
+/target/
+/logs/
 /dist/